--- conflicted
+++ resolved
@@ -89,13 +89,10 @@
   ) => {
     let transformed = text;
 
-<<<<<<< HEAD
+
     // Direct style - brief and clear
     if (style === "direct") {
-=======
-    // 직접적 스타일 - 간결하고 명확하게
-    if (style === 'direct') {
->>>>>>> 03d9b31b
+
       transformed = transformed
         .replace(/할 수 있을까요\?/g, "해주세요.")
         .replace(/해주시면 감사하겠습니다/g, "해주세요")
@@ -109,13 +106,10 @@
         .replace(/~할 수도 있습니다/g, "~합니다");
     }
 
-<<<<<<< HEAD
+
     // Gentle style - friendly and polite
     else if (style === "gentle") {
-=======
-    // 부드러운 스타일 - 친근하고 공손하게
-    else if (style === 'gentle') {
->>>>>>> 03d9b31b
+
       transformed = transformed
         .replace(/해주세요/g, "해주시면 감사하겠습니다")
         .replace(/해주세요\./g, "해주시면 감사하겠습니다.")
@@ -127,13 +121,10 @@
         .replace(/~해요/g, "~하시는 것 같아요");
     }
 
-<<<<<<< HEAD
+
     // Neutral style - balanced expression
     else if (style === "neutral") {
-=======
-    // 중립적 스타일 - 균형잡힌 표현
-    else if (style === 'neutral') {
->>>>>>> 03d9b31b
+
       transformed = transformed
         .replace(/해주세요/g, "부탁드립니다")
         .replace(/할 수 있을까요\?/g, "해주실 수 있을까요?")
@@ -324,7 +315,7 @@
         timestamp: new Date().toISOString(),
       };
 
-<<<<<<< HEAD
+
       const existingFeedback = JSON.parse(
         localStorage.getItem("chatToner_feedback") || "[]"
       );
@@ -333,11 +324,7 @@
         "chatToner_feedback",
         JSON.stringify(existingFeedback)
       );
-=======
-      const existingFeedback = JSON.parse(localStorage.getItem('chatToner_feedback') || '[]');
-      existingFeedback.push(feedbackData);
-      localStorage.setItem('chatToner_feedback', JSON.stringify(existingFeedback));
->>>>>>> 03d9b31b
+
 
       return { success: true };
     },
@@ -485,16 +472,14 @@
                     </label>
                     <Select
                       value={negativePreferences.rhetoricLevel}
-<<<<<<< HEAD
+
                       onValueChange={(value) =>
                         setNegativePreferences({
                           ...negativePreferences,
                           rhetoricLevel: value,
                         })
                       }
-=======
-                      onValueChange={(value) => setNegativePreferences({ ...negativePreferences, rhetoricLevel: value })}
->>>>>>> 03d9b31b
+
                     >
                       <SelectTrigger>
                         <SelectValue />
@@ -513,16 +498,14 @@
                     </label>
                     <Select
                       value={negativePreferences.repetitionTolerance}
-<<<<<<< HEAD
+
                       onValueChange={(value) =>
                         setNegativePreferences({
                           ...negativePreferences,
                           repetitionTolerance: value,
                         })
                       }
-=======
-                      onValueChange={(value) => setNegativePreferences({ ...negativePreferences, repetitionTolerance: value })}
->>>>>>> 03d9b31b
+
                     >
                       <SelectTrigger>
                         <SelectValue />
@@ -541,16 +524,14 @@
                     </label>
                     <Select
                       value={negativePreferences.punctuationStyle}
-<<<<<<< HEAD
+
                       onValueChange={(value) =>
                         setNegativePreferences({
                           ...negativePreferences,
                           punctuationStyle: value,
                         })
                       }
-=======
-                      onValueChange={(value) => setNegativePreferences({ ...negativePreferences, punctuationStyle: value })}
->>>>>>> 03d9b31b
+
                     >
                       <SelectTrigger>
                         <SelectValue />
@@ -569,16 +550,15 @@
                     </label>
                     <Select
                       value={negativePreferences.contentFocus}
-<<<<<<< HEAD
+
                       onValueChange={(value) =>
                         setNegativePreferences({
                           ...negativePreferences,
                           contentFocus: value,
                         })
                       }
-=======
-                      onValueChange={(value) => setNegativePreferences({ ...negativePreferences, contentFocus: value })}
->>>>>>> 03d9b31b
+
+
                     >
                       <SelectTrigger>
                         <SelectValue />
@@ -597,16 +577,14 @@
                     </label>
                     <Select
                       value={negativePreferences.bulletPreference}
-<<<<<<< HEAD
+
                       onValueChange={(value) =>
                         setNegativePreferences({
                           ...negativePreferences,
                           bulletPreference: value,
                         })
                       }
-=======
-                      onValueChange={(value) => setNegativePreferences({ ...negativePreferences, bulletPreference: value })}
->>>>>>> 03d9b31b
+
                     >
                       <SelectTrigger>
                         <SelectValue />
@@ -625,16 +603,14 @@
                     </label>
                     <Select
                       value={negativePreferences.emoticonPolicy}
-<<<<<<< HEAD
+
                       onValueChange={(value) =>
                         setNegativePreferences({
                           ...negativePreferences,
                           emoticonPolicy: value,
                         })
                       }
-=======
-                      onValueChange={(value) => setNegativePreferences({ ...negativePreferences, emoticonPolicy: value })}
->>>>>>> 03d9b31b
+
                     >
                       <SelectTrigger>
                         <SelectValue />
