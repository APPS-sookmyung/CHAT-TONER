--- conflicted
+++ resolved
@@ -94,12 +94,7 @@
   const analyzeMutation = useMutation({
     mutationFn: async (text: string): Promise<QualityAnalysis> => {
       try {
-<<<<<<< HEAD
         const response = await fetch("/api/v1/quality/analyze", {
-=======
-        // 새로운 품질 분석 API 호출
-        const response = await fetch("/api/quality/analyze", {
->>>>>>> 4fe65d84
           method: "POST",
           headers: {
             "Content-Type": "application/json",
@@ -111,13 +106,8 @@
               context === "business"
                 ? "일반"
                 : context === "report"
-<<<<<<< HEAD
                 ? "교육"
                 : "보고서/공문",
-=======
-                ? "보고서"
-                : "일반",
->>>>>>> 4fe65d84
           }),
         });
 
@@ -127,24 +117,16 @@
 
         const result = await response.json();
 
-        // 응답 형식을 기존 인터페이스에 맞게 변환
         return {
           grammar_score: result.grammarScore || 0,
           formality_score: result.formalityScore || 0,
           readability_score: result.readabilityScore || 0,
-<<<<<<< HEAD
           improved_text: undefined,
-=======
->>>>>>> 4fe65d84
           suggestions: (result.suggestions || []).map((s: any) => ({
             type: "improvement",
             original: s.original || "",
             suggestion: s.suggestion || "",
             reason: s.reason || "",
-<<<<<<< HEAD
-=======
-            confidence: 0.9,
->>>>>>> 4fe65d84
           })),
         };
       } catch (error) {
@@ -215,32 +197,7 @@
             </div>
             <div className="flex-1">
               <label className="text-sm font-medium mb-2 block">
-<<<<<<< HEAD
                 상황 맥락
-=======
-                대상 청중
-              </label>
-              <Select value={targetAudience} onValueChange={setTargetAudience}>
-                <SelectTrigger>
-                  <SelectValue placeholder="분석 대상을 선택하세요" />
-                </SelectTrigger>
-                <SelectContent className="bg-white">
-                  <SelectItem value="초등학생">초등학생</SelectItem>
-                  <SelectItem value="중학생">중학생</SelectItem>
-                  <SelectItem value="고등학생">고등학생</SelectItem>
-                  <SelectItem value="대학생">대학생</SelectItem>
-                  <SelectItem value="성인학습자">성인학습자</SelectItem>
-                  <SelectItem value="교사">교사</SelectItem>
-                  <SelectItem value="학부모">학부모</SelectItem>
-                  <SelectItem value="일반인">일반인</SelectItem>
-                </SelectContent>
-              </Select>
-            </div>
-
-            <div className="flex-1">
-              <label className="text-sm font-medium mb-2 block">
-                상황 맥락 (선택사항)
->>>>>>> 4fe65d84
               </label>
               <Select
                 value={context}
@@ -249,11 +206,7 @@
                 <SelectTrigger>
                   <SelectValue placeholder="분석할 글의 맥락을 선택하세요" />
                 </SelectTrigger>
-<<<<<<< HEAD
                 <SelectContent>
-=======
-                <SelectContent className="bg-white">
->>>>>>> 4fe65d84
                   <SelectItem value="business">일반</SelectItem>
                   <SelectItem value="report">교육</SelectItem>
                   <SelectItem value="casual">보고서/공문</SelectItem>
@@ -272,7 +225,6 @@
       </Card>
 
       {analysis && (
-<<<<<<< HEAD
         <QualityAnalysisResult
           {...convertToResultProps(inputText, analysis)}
           onApplyImprovement={(improvement, index) => {
@@ -289,182 +241,6 @@
             });
           }}
         />
-=======
-        <div className="space-y-6">
-          {/* Improved Text Display */}
-          {analysis.improved_text && (
-            <Card className="bg-gradient-to-br from-white to-emerald-50/30 border-emerald-100/50 shadow-md">
-              <CardHeader>
-                <CardTitle className="flex items-center gap-2 text-emerald-700">
-                  <CheckCircle className="w-5 h-5" />
-                  개선된 텍스트
-                </CardTitle>
-              </CardHeader>
-              <CardContent>
-                <div className="bg-emerald-50 rounded-lg p-4 border border-emerald-200">
-                  <p className="text-gray-800 leading-relaxed whitespace-pre-wrap">
-                    {analysis.improved_text}
-                  </p>
-                </div>
-                <div className="flex gap-2 mt-4">
-                  <Button
-                    size="sm"
-                    variant="outline"
-                    onClick={() => copyToClipboard(analysis.improved_text!)}
-                    className="hover:bg-gradient-to-r hover:from-emerald-50 hover:to-green-50 hover:border-emerald-300 transition-all duration-300"
-                  >
-                    <Copy className="w-4 h-4 mr-2" />
-                    복사하기
-                  </Button>
-                  <Button
-                    size="sm"
-                    variant="outline"
-                    onClick={() => {
-                      setInputText(analysis.improved_text!);
-                      toast({
-                        title: "텍스트 대체",
-                        description:
-                          "개선된 텍스트로 입력란을 업데이트했습니다.",
-                      });
-                    }}
-                    className="hover:bg-gradient-to-r hover:from-blue-50 hover:to-indigo-50 hover:border-blue-300 transition-all duration-300"
-                  >
-                    입력란에 적용
-                  </Button>
-                </div>
-              </CardContent>
-            </Card>
-          )}
-
-          {/* Score Cards */}
-          <div className="grid md:grid-cols-3 gap-4">
-            <Card>
-              <CardContent className="p-6 text-center">
-                <div className="flex items-center justify-center gap-2 mb-2">
-                  <CheckCircle className="w-5 h-5 text-green-600" />
-                  <h3 className="font-semibold">문법 점수</h3>
-                </div>
-                <div
-                  className={`text-3xl font-bold ${getScoreColor(
-                    analysis.grammar_score
-                  )}`}
-                >
-                  {Math.round(analysis.grammar_score * 100) / 100}
-                </div>
-                <div className="text-sm text-gray-600">/ 100</div>
-                {getScoreBadge(analysis.grammar_score)}
-              </CardContent>
-            </Card>
-
-            <Card>
-              <CardContent className="p-6 text-center">
-                <div className="flex items-center justify-center gap-2 mb-2">
-                  <AlertTriangle className="w-5 h-5 text-blue-600" />
-                  <h3 className="font-semibold">격식 점수</h3>
-                </div>
-                <div
-                  className={`text-3xl font-bold ${getScoreColor(
-                    analysis.formality_score
-                  )}`}
-                >
-                  {Math.round(analysis.formality_score * 100) / 100}
-                </div>
-                <div className="text-sm text-gray-600">/ 100</div>
-                {getScoreBadge(analysis.formality_score)}
-              </CardContent>
-            </Card>
-
-            <Card>
-              <CardContent className="p-6 text-center">
-                <div className="flex items-center justify-center gap-2 mb-2">
-                  <Lightbulb className="w-5 h-5 text-purple-600" />
-                  <h3 className="font-semibold">가독성 점수</h3>
-                </div>
-                <div
-                  className={`text-3xl font-bold ${getScoreColor(
-                    analysis.readability_score
-                  )}`}
-                >
-                  {Math.round(analysis.readability_score * 100) / 100}
-                </div>
-                <div className="text-sm text-gray-600">/ 100</div>
-                {getScoreBadge(analysis.readability_score)}
-              </CardContent>
-            </Card>
-          </div>
-
-          {/* Suggestions */}
-          {analysis.suggestions.length > 0 && (
-            <Card>
-              <CardHeader>
-                <CardTitle className="flex items-center gap-2">
-                  <Lightbulb className="w-5 h-5" />
-                  개선 제안 ({analysis.suggestions.length}개)
-                </CardTitle>
-              </CardHeader>
-              <CardContent>
-                <div className="space-y-4">
-                  {analysis.suggestions.map((suggestion, index) => (
-                    <div
-                      key={index}
-                      className="border border-gray-200 rounded-lg p-4"
-                    >
-                      <div className="flex items-start justify-between mb-2">
-                        <Badge variant="outline" className="capitalize">
-                          {suggestion.type}
-                        </Badge>
-                        <div className="flex gap-2">
-                          <Button
-                            size="sm"
-                            variant="outline"
-                            onClick={() =>
-                              applySuggestion(
-                                suggestion.original,
-                                suggestion.suggestion
-                              )
-                            }
-                          >
-                            적용
-                          </Button>
-                          <Button
-                            size="sm"
-                            variant="outline"
-                            onClick={() =>
-                              copyToClipboard(suggestion.suggestion)
-                            }
-                          >
-                            <Copy className="w-3 h-3" />
-                          </Button>
-                        </div>
-                      </div>
-                      <div className="space-y-2">
-                        <div>
-                          <span className="text-sm text-gray-600">원문: </span>
-                          <span className="text-gray-800">
-                            {suggestion.original}
-                          </span>
-                        </div>
-                        <div>
-                          <span className="text-sm text-gray-600">제안: </span>
-                          <span className="text-green-600 font-medium">
-                            {suggestion.suggestion}
-                          </span>
-                        </div>
-                        <div>
-                          <span className="text-sm text-gray-600">이유: </span>
-                          <span className="text-gray-700">
-                            {suggestion.reason}
-                          </span>
-                        </div>
-                      </div>
-                    </div>
-                  ))}
-                </div>
-              </CardContent>
-            </Card>
-          )}
-        </div>
->>>>>>> 4fe65d84
       )}
     </div>
   );
